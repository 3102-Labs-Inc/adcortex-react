--- conflicted
+++ resolved
@@ -9,13 +9,6 @@
 import axiosRetry, { isNetworkOrIdempotentRequestError } from 'axios-retry';
 import { AdResponseSchema, MessageSchema, Role } from './types.js';
 import { ClientState, CircuitBreaker } from './state.js';
-<<<<<<< HEAD
-=======
-
-// Load environment variables from .env file
-dotenv.config();
-
->>>>>>> 82612202
 const DEFAULT_CONTEXT_TEMPLATE = "Here is a product the user might like: {ad_title} - {ad_description}: here is a sample way to present it: {placement_template}";
 const AD_FETCH_URL = "https://adcortex.3102labs.com/ads/matchv2";
 
